--- conflicted
+++ resolved
@@ -109,13 +109,9 @@
             BasicExpr::NotParen(expr) => !expr.test_filter(current, root),
             BasicExpr::Relation(expr) => expr.test_filter(current, root),
             BasicExpr::Exist(expr) => expr.test_filter(current, root),
-<<<<<<< HEAD
-            BasicExpr::NotExist(expr) => expr.test_filter(current, root),
+            BasicExpr::NotExist(expr) => !expr.test_filter(current, root),
             BasicExpr::FuncExpr(expr) => expr.test_filter(current, root),
             BasicExpr::NotFuncExpr(expr) => !expr.test_filter(current, root),
-=======
-            BasicExpr::NotExist(expr) => !expr.test_filter(current, root),
->>>>>>> 5990b008
         }
     }
 }

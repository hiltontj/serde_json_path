--- conflicted
+++ resolved
@@ -9,7 +9,6 @@
 readme = "README.md"
 keywords = ["json", "jsonpath", "json_path", "serde", "serde_json"]
 
-<<<<<<< HEAD
 [profile.dev]
 incremental = false
 
@@ -21,8 +20,6 @@
 trace = ["dep:tracing"]
 registry = []
 
-=======
->>>>>>> 4d900664
 [dependencies]
 inventory = { version = "0.3.4" }
 nom = "7.1.3"
